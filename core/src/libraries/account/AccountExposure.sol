/*
Licensed under the Voltz v2 License (the "License"); you 
may not use this file except in compliance with the License.
You may obtain a copy of the License at

https://github.com/Voltz-Protocol/v2-core/blob/main/core/LICENSE
*/
pragma solidity >=0.8.19;

import {Account} from "../../storage/Account.sol";
import {CollateralConfiguration} from "../../storage/CollateralConfiguration.sol";
import {CollateralPool} from "../../storage/CollateralPool.sol";
import {Market} from "../../storage/Market.sol";

import {SafeCastU256} from "@voltz-protocol/util-contracts/src/helpers/SafeCast.sol";
import {SetUtil} from "@voltz-protocol/util-contracts/src/helpers/SetUtil.sol";
import {mulUDxUint, mulUDxInt, UD60x18} from "@voltz-protocol/util-contracts/src/helpers/PrbMathHelper.sol";
import {SignedMath} from "oz/utils/math/SignedMath.sol";

import {UNIT} from "@prb/math/UD60x18.sol";

/**
 * @title Object for tracking account margin requirements.
 */
library AccountExposure {
    using Account for Account.Data;
    using CollateralConfiguration for CollateralConfiguration.Data;
    using Market for Market.Data;
    using SafeCastU256 for uint256;
    using SetUtil for SetUtil.AddressSet;
    using SetUtil for SetUtil.UintSet;

    // todo: @avniculae @0xZenus think about why/whether we still need the 
    // token parameter here, since single account mode was removed. However,
    // parts of code (such as liquidations and withdrawable balance) currently
    // pass the collateralType in the token parameter. 
    function getMarginInfoByBubble(Account.Data storage account, address token) 
        internal 
        view
        returns (Account.MarginInfo memory) 
    {
        CollateralPool.Data storage collateralPool = account.getCollateralPool();
        uint128 collateralPoolId = collateralPool.id;

        address quoteToken = address(0);
        Account.MarginInfo memory marginInfo = computeMarginInfoByBubble(
            account,
            collateralPoolId,
            address(0),
            collateralPool.riskConfig.riskMultipliers
        ); 

        if (token == quoteToken) {
            return marginInfo;
        }

        // Direct exchange rate
        CollateralConfiguration.ExchangeInfo memory exchange = 
            CollateralConfiguration.getExchangeInfo(collateralPoolId, quoteToken, token);

        // todo: note, in here we divide by the exchange rate that also has the haircut applied to it
        // to make sure the deltas are in the units of the base token
        // however, the haircut is originally only applied if the delta is positive, that same logic
        // doesn't seem to be present here, is that intentional?
        return Account.MarginInfo({
            collateralType: token,
<<<<<<< HEAD
            collateralInfo: Account.CollateralInfo({
                netDeposits: getExchangedQuantity(marginInfo.collateralInfo.netDeposits, exchange.price, exchange.haircut),
                marginBalance: getExchangedQuantity(marginInfo.collateralInfo.marginBalance, exchange.price, exchange.haircut),
                realBalance: getExchangedQuantity(marginInfo.collateralInfo.realBalance, exchange.price, exchange.haircut)
            }),
            initialDelta: getExchangedQuantity(marginInfo.initialDelta, exchange.price, exchange.haircut),
            maintenanceDelta: getExchangedQuantity(marginInfo.maintenanceDelta, exchange.price, exchange.haircut),
            liquidationDelta: getExchangedQuantity(marginInfo.liquidationDelta, exchange.price, exchange.haircut),
            dutchDelta: getExchangedQuantity(marginInfo.dutchDelta, exchange.price, exchange.haircut),
            adlDelta: getExchangedQuantity(marginInfo.adlDelta, exchange.price, exchange.haircut)
=======
            netDeposits: getExchangedQuantity(marginInfo.netDeposits, exchange.price, exchange.priceHaircut),
            marginBalance: getExchangedQuantity(marginInfo.marginBalance, exchange.price, exchange.priceHaircut),
            realBalance: getExchangedQuantity(marginInfo.realBalance, exchange.price, exchange.priceHaircut),
            initialDelta: getExchangedQuantity(marginInfo.initialDelta, exchange.price, exchange.priceHaircut),
            maintenanceDelta: getExchangedQuantity(marginInfo.maintenanceDelta, exchange.price, exchange.priceHaircut),
            liquidationDelta: getExchangedQuantity(marginInfo.liquidationDelta, exchange.price, exchange.priceHaircut),
            dutchDelta: getExchangedQuantity(marginInfo.dutchDelta, exchange.price, exchange.priceHaircut),
            adlDelta: getExchangedQuantity(marginInfo.adlDelta, exchange.price, exchange.priceHaircut)
>>>>>>> 574bc943
        });
    }

    function computeMarginInfoByBubble(
        Account.Data storage account, 
        uint128 collateralPoolId, 
        address quoteToken, 
        CollateralPool.RiskMultipliers memory riskMultipliers
    ) 
        private 
        view
        returns(Account.MarginInfo memory marginInfo) 
    {
        marginInfo = getMarginInfoByCollateralType(
            account,
            quoteToken,
            riskMultipliers
        );

        address[] memory tokens = CollateralConfiguration.exists(collateralPoolId, quoteToken).childTokens.values();

        // todo: why do we need to loop through the margin requirements of child tokens when only base tokens
        // can have margin requirements attached to them given only base tokens can be quite tokens for a given market?

        for (uint256 i = 0; i < tokens.length; i++) {
            Account.MarginInfo memory subMarginInfo  = 
                computeMarginInfoByBubble(
                    account,
                    collateralPoolId,
                    tokens[i],
                    riskMultipliers
                );

            CollateralConfiguration.Data storage collateral = CollateralConfiguration.exists(collateralPoolId, tokens[i]);
            UD60x18 price = collateral.getParentPrice();
            UD60x18 haircut = collateral.parentConfig.priceHaircut;

            marginInfo = Account.MarginInfo({
                collateralType: marginInfo.collateralType,
                collateralInfo: Account.CollateralInfo({
                    netDeposits: marginInfo.collateralInfo.netDeposits,
                    marginBalance:  marginInfo.collateralInfo.marginBalance +
                    getExchangedQuantity(subMarginInfo.collateralInfo.marginBalance, price, haircut),
                    realBalance:
                    marginInfo.collateralInfo.realBalance +
                    getExchangedQuantity(subMarginInfo.collateralInfo.realBalance, price, haircut)
                }),
                initialDelta: 
                    marginInfo.initialDelta + 
                    getExchangedQuantity(subMarginInfo.initialDelta, price, haircut),
                maintenanceDelta:
                    marginInfo.maintenanceDelta + 
                    getExchangedQuantity(subMarginInfo.maintenanceDelta, price, haircut),
                liquidationDelta: 
                    marginInfo.liquidationDelta + 
                    getExchangedQuantity(subMarginInfo.liquidationDelta, price, haircut),
                dutchDelta: 
                    marginInfo.dutchDelta + 
                    getExchangedQuantity(subMarginInfo.dutchDelta, price, haircut),
                adlDelta: 
                    marginInfo.adlDelta + 
                    getExchangedQuantity(subMarginInfo.adlDelta, price, haircut)
            });
        }
    }

    struct MarginInfoVars {
        uint256 liquidationMarginRequirement;

        int256 accruedCashflows;
        int256 lockedPnL;
        int256 highestUnrealizedLoss;

        uint256 initialMarginRequirement;
        uint256 maintenanceMarginRequirement;
        uint256 dutchMarginRequirement;
        uint256 adlMarginRequirement;
    }

    /**
     * @dev Returns the initial (im) and liquidataion (lm) margin requirement deltas
     * @dev The amounts are in collateral type. 
     */
    function getMarginInfoByCollateralType(
        Account.Data storage self, 
        address collateralType,
        CollateralPool.RiskMultipliers memory riskMultipliers
    )
        internal
        view
        returns (Account.MarginInfo memory marginInfo)
    {
        MarginInfoVars memory vars;

        uint256[] memory markets = self.activeMarketsPerQuoteToken[collateralType].values();

        for (uint256 i = 0; i < markets.length; i++) {
            uint128 marketId = markets[i].to128();
            Market.Data storage market = Market.exists(marketId);

            // Get the risk parameter of the market
            UD60x18 riskParameter = market.riskConfig.riskParameter;

            // Get taker and maker exposure to the market
            Account.MakerMarketExposure[] memory makerExposures = 
                market.getAccountTakerAndMakerExposures(self.id);

            // Aggregate LMR and unrealized loss for all exposures
            for (uint256 j = 0; j < makerExposures.length; j++) {
                Account.MarketExposure memory exposureLower = makerExposures[j].lower;
                Account.MarketExposure memory exposureUpper = makerExposures[j].upper;

                vars.accruedCashflows += exposureLower.pnlComponents.accruedCashflows;
                vars.lockedPnL += exposureLower.pnlComponents.lockedPnL;

                uint256 lowerLMR = 
                    computeLiquidationMarginRequirement(exposureLower.annualizedNotional, riskParameter);

                if (equalExposures(exposureLower, exposureUpper)) {
                    vars.liquidationMarginRequirement += lowerLMR;
                    vars.highestUnrealizedLoss += SignedMath.min(exposureLower.pnlComponents.unrealizedPnL, 0);
                } else {
                    uint256 upperLMR = 
                    computeLiquidationMarginRequirement(exposureUpper.annualizedNotional, riskParameter);

                    if (
                        lowerLMR.toInt() + exposureLower.pnlComponents.unrealizedPnL >
                        upperLMR.toInt() + exposureUpper.pnlComponents.unrealizedPnL
                    ) {
                        vars.liquidationMarginRequirement += lowerLMR;
                        vars.highestUnrealizedLoss += SignedMath.min(exposureLower.pnlComponents.unrealizedPnL, 0);
                    } else {
                        vars.liquidationMarginRequirement += upperLMR;
                        vars.highestUnrealizedLoss += SignedMath.min(exposureUpper.pnlComponents.unrealizedPnL, 0);
                    }
                }
            }
        }

        // Get the initial margin requirement
        vars.initialMarginRequirement = mulUDxUint(riskMultipliers.imMultiplier, vars.liquidationMarginRequirement);

        // Get the maintenance margin requirement
        vars.maintenanceMarginRequirement  = mulUDxUint(riskMultipliers.mmrMultiplier, vars.liquidationMarginRequirement);

        // Get the dutch margin requirement
        vars.dutchMarginRequirement  = mulUDxUint(riskMultipliers.dutchMultiplier, vars.liquidationMarginRequirement);

        // Get the adl margin requirement
        vars.adlMarginRequirement  = mulUDxUint(riskMultipliers.adlMultiplier, vars.liquidationMarginRequirement);

        // Get the collateral balance of the account in this specific collateral
        int256 netDeposits = self.getAccountNetCollateralDeposits(collateralType);

        // todo: margin balance should have the unrealized pnl from filled orders!
        // otherwise we're being too restrictive
        int256 marginBalance = netDeposits + vars.accruedCashflows + vars.lockedPnL + vars.highestUnrealizedLoss;
        int256 realBalance = netDeposits + vars.accruedCashflows + vars.lockedPnL;
        
        // todo: make sure when we're adding the highestUnrealizedLoss it's only from unfilled orders
        // filled orders should be taken care of in the balance calculations
        return Account.MarginInfo({
            collateralType: collateralType,
            collateralInfo: Account.CollateralInfo({
                netDeposits: netDeposits,
                marginBalance: marginBalance,
                realBalance: realBalance
            }),
            initialDelta: marginBalance - vars.initialMarginRequirement.toInt(),
            maintenanceDelta: marginBalance - vars.maintenanceMarginRequirement.toInt(),
            liquidationDelta: marginBalance - vars.liquidationMarginRequirement.toInt(),
            dutchDelta: marginBalance - vars.dutchMarginRequirement.toInt(),
            adlDelta: marginBalance - vars.adlMarginRequirement.toInt()
        });
    }

    function getExchangedQuantity(int256 quantity, UD60x18 price, UD60x18 haircut) 
    private 
    pure 
    returns (int256) {
        int256 sign = getSign(quantity);
        UD60x18 haircutPrice = price.mul((sign > 0) ? UNIT.sub(haircut) : UNIT.add(haircut));
        return mulUDxInt(haircutPrice, quantity);
    }

    function getSign(int256 value) private pure returns (int256) {
        return (value >= 0) ? int256(1) : -1;
    }

    /**
     * @dev Returns the liquidation margin requirement given the annualized exposure and the risk parameter
     */
    function computeLiquidationMarginRequirement(int256 annualizedNotional, UD60x18 riskParameter)
    private
    pure
    returns (uint256 liquidationMarginRequirement)
    {
        uint256 absAnnualizedNotional = annualizedNotional < 0 ? uint256(-annualizedNotional) : uint256(annualizedNotional);
        liquidationMarginRequirement = mulUDxUint(riskParameter, absAnnualizedNotional);
        return liquidationMarginRequirement;
    }


    function equalExposures(Account.MarketExposure memory a, Account.MarketExposure memory b) 
    private 
    pure 
    returns (bool) 
    {
        if (
            a.annualizedNotional == b.annualizedNotional && 
            a.pnlComponents.accruedCashflows == b.pnlComponents.accruedCashflows &&
            a.pnlComponents.lockedPnL == b.pnlComponents.lockedPnL &&
            a.pnlComponents.unrealizedPnL == b.pnlComponents.unrealizedPnL
        ) {
            return true;
        }

        return false;
    }
}<|MERGE_RESOLUTION|>--- conflicted
+++ resolved
@@ -64,27 +64,16 @@
         // doesn't seem to be present here, is that intentional?
         return Account.MarginInfo({
             collateralType: token,
-<<<<<<< HEAD
             collateralInfo: Account.CollateralInfo({
-                netDeposits: getExchangedQuantity(marginInfo.collateralInfo.netDeposits, exchange.price, exchange.haircut),
-                marginBalance: getExchangedQuantity(marginInfo.collateralInfo.marginBalance, exchange.price, exchange.haircut),
-                realBalance: getExchangedQuantity(marginInfo.collateralInfo.realBalance, exchange.price, exchange.haircut)
+                netDeposits: getExchangedQuantity(marginInfo.collateralInfo.netDeposits, exchange.price, exchange.priceHaircut),
+                marginBalance: getExchangedQuantity(marginInfo.collateralInfo.marginBalance, exchange.price, exchange.priceHaircut),
+                realBalance: getExchangedQuantity(marginInfo.collateralInfo.realBalance, exchange.price, exchange.priceHaircut)
             }),
-            initialDelta: getExchangedQuantity(marginInfo.initialDelta, exchange.price, exchange.haircut),
-            maintenanceDelta: getExchangedQuantity(marginInfo.maintenanceDelta, exchange.price, exchange.haircut),
-            liquidationDelta: getExchangedQuantity(marginInfo.liquidationDelta, exchange.price, exchange.haircut),
-            dutchDelta: getExchangedQuantity(marginInfo.dutchDelta, exchange.price, exchange.haircut),
-            adlDelta: getExchangedQuantity(marginInfo.adlDelta, exchange.price, exchange.haircut)
-=======
-            netDeposits: getExchangedQuantity(marginInfo.netDeposits, exchange.price, exchange.priceHaircut),
-            marginBalance: getExchangedQuantity(marginInfo.marginBalance, exchange.price, exchange.priceHaircut),
-            realBalance: getExchangedQuantity(marginInfo.realBalance, exchange.price, exchange.priceHaircut),
             initialDelta: getExchangedQuantity(marginInfo.initialDelta, exchange.price, exchange.priceHaircut),
             maintenanceDelta: getExchangedQuantity(marginInfo.maintenanceDelta, exchange.price, exchange.priceHaircut),
             liquidationDelta: getExchangedQuantity(marginInfo.liquidationDelta, exchange.price, exchange.priceHaircut),
             dutchDelta: getExchangedQuantity(marginInfo.dutchDelta, exchange.price, exchange.priceHaircut),
             adlDelta: getExchangedQuantity(marginInfo.adlDelta, exchange.price, exchange.priceHaircut)
->>>>>>> 574bc943
         });
     }
 
