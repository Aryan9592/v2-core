/*
Licensed under the Voltz v2 License (the "License"); you 
may not use this file except in compliance with the License.
You may obtain a copy of the License at

https://github.com/Voltz-Protocol/v2-core/blob/main/core/LICENSE
*/
pragma solidity >=0.8.19;

import {Account} from "../../storage/Account.sol";
import {CollateralConfiguration} from "../../storage/CollateralConfiguration.sol";
import {CollateralPool} from "../../storage/CollateralPool.sol";
import {Market} from "../../storage/Market.sol";

import {SafeCastU256, SafeCastI256} from "@voltz-protocol/util-contracts/src/helpers/SafeCast.sol";
import {SetUtil} from "@voltz-protocol/util-contracts/src/helpers/SetUtil.sol";
import {mulUDxUint, mulUDxInt, mulSDxInt, UD60x18} from "@voltz-protocol/util-contracts/src/helpers/PrbMathHelper.sol";
import { sd, unwrap, SD59x18 } from "@prb/math/SD59x18.sol";
import {SignedMath} from "oz/utils/math/SignedMath.sol";
import {UNIT, ZERO} from "@prb/math/UD60x18.sol";

/**
 * @title Object for tracking account margin requirements.
 */
library AccountExposure {
    using Account for Account.Data;
    using CollateralConfiguration for CollateralConfiguration.Data;
    using Market for Market.Data;
    using SafeCastU256 for uint256;
    using SafeCastI256 for int256;
    using SetUtil for SetUtil.AddressSet;
    using SetUtil for SetUtil.UintSet;

    // todo: @avniculae @0xZenus think about why/whether we still need the 
    // token parameter here, since single account mode was removed. However,
    // parts of code (such as liquidations and withdrawable balance) currently
    // pass the collateralType in the token parameter. 
    function getMarginInfoByBubble(Account.Data storage account, address token) 
        internal 
        view
        returns (Account.MarginInfo memory) 
    {
        CollateralPool.Data storage collateralPool = account.getCollateralPool();
        uint128 collateralPoolId = collateralPool.id;

        address quoteToken = address(0);
        Account.MarginInfo memory marginInfo = computeMarginInfoByBubble(
            account,
            collateralPoolId,
            address(0),
            collateralPool.riskConfig.riskMultipliers
        ); 

        if (token == quoteToken) {
            return marginInfo;
        }

        // Direct exchange rate
        CollateralConfiguration.ExchangeInfo memory exchange = 
            CollateralConfiguration.getExchangeInfo(collateralPoolId, quoteToken, token);

        // todo: note, in here we divide by the exchange rate that also has the haircut applied to it
        // to make sure the deltas are in the units of the base token
        // however, the haircut is originally only applied if the delta is positive, that same logic
        // doesn't seem to be present here, is that intentional?
        return Account.MarginInfo({
            collateralType: token,
            collateralInfo: Account.CollateralInfo({
                netDeposits: getExchangedQuantity(marginInfo.collateralInfo.netDeposits, exchange.price, exchange.priceHaircut),
                marginBalance: getExchangedQuantity(marginInfo.collateralInfo.marginBalance, exchange.price, exchange.priceHaircut),
                realBalance: getExchangedQuantity(marginInfo.collateralInfo.realBalance, exchange.price, exchange.priceHaircut)
            }),
            initialDelta: getExchangedQuantity(marginInfo.initialDelta, exchange.price, exchange.priceHaircut),
            maintenanceDelta: getExchangedQuantity(marginInfo.maintenanceDelta, exchange.price, exchange.priceHaircut),
            liquidationDelta: getExchangedQuantity(marginInfo.liquidationDelta, exchange.price, exchange.priceHaircut),
            dutchDelta: getExchangedQuantity(marginInfo.dutchDelta, exchange.price, exchange.priceHaircut),
            adlDelta: getExchangedQuantity(marginInfo.adlDelta, exchange.price, exchange.priceHaircut),
            initialBufferDelta: getExchangedQuantity(marginInfo.initialBufferDelta, exchange.price, exchange.priceHaircut),
            rawInfo: Account.RawInformation({
                rawMarginBalance: 
                    getExchangedQuantity(marginInfo.rawInfo.rawMarginBalance, exchange.priceHaircut, ZERO),
                rawLiquidationMarginRequirement:
                    getExchangedQuantity(
                        marginInfo.rawInfo.rawLiquidationMarginRequirement.toInt(), 
                        exchange.priceHaircut, 
                        ZERO
                    ).toUint()
            })
        });
    }

    function computeMarginInfoByBubble(
        Account.Data storage account, 
        uint128 collateralPoolId, 
        address quoteToken, 
        CollateralPool.RiskMultipliers memory riskMultipliers
    ) 
        private 
        view
        returns(Account.MarginInfo memory marginInfo) 
    {
        marginInfo = getMarginInfoByCollateralType(
            account,
            quoteToken,
            riskMultipliers
        );

        address[] memory tokens = CollateralConfiguration.exists(collateralPoolId, quoteToken).childTokens.values();

        // todo: why do we need to loop through the margin requirements of child tokens when only base tokens
        // can have margin requirements attached to them given only base tokens can be quite tokens for a given market?

        for (uint256 i = 0; i < tokens.length; i++) {
            Account.MarginInfo memory subMarginInfo  = 
                computeMarginInfoByBubble(
                    account,
                    collateralPoolId,
                    tokens[i],
                    riskMultipliers
                );

            CollateralConfiguration.Data storage collateral = CollateralConfiguration.exists(collateralPoolId, tokens[i]);
            UD60x18 price = collateral.getParentPrice();
            UD60x18 haircut = collateral.parentConfig.priceHaircut;

            marginInfo = Account.MarginInfo({
                collateralType: marginInfo.collateralType,
                collateralInfo: Account.CollateralInfo({
                    netDeposits: marginInfo.collateralInfo.netDeposits,
                    marginBalance:  marginInfo.collateralInfo.marginBalance +
                    getExchangedQuantity(subMarginInfo.collateralInfo.marginBalance, price, haircut),
                    realBalance:
                    marginInfo.collateralInfo.realBalance +
                    getExchangedQuantity(subMarginInfo.collateralInfo.realBalance, price, haircut)
                }),
                initialDelta: 
                    marginInfo.initialDelta + 
                    getExchangedQuantity(subMarginInfo.initialDelta, price, haircut),
                maintenanceDelta:
                    marginInfo.maintenanceDelta + 
                    getExchangedQuantity(subMarginInfo.maintenanceDelta, price, haircut),
                liquidationDelta: 
                    marginInfo.liquidationDelta + 
                    getExchangedQuantity(subMarginInfo.liquidationDelta, price, haircut),
                dutchDelta: 
                    marginInfo.dutchDelta + 
                    getExchangedQuantity(subMarginInfo.dutchDelta, price, haircut),
                adlDelta: 
                    marginInfo.adlDelta + 
                    getExchangedQuantity(subMarginInfo.adlDelta, price, haircut),
                initialBufferDelta:
                    marginInfo.initialBufferDelta + 
                    getExchangedQuantity(subMarginInfo.initialBufferDelta, price, haircut),
                rawInfo: Account.RawInformation({
                    rawMarginBalance: 
                        marginInfo.rawInfo.rawMarginBalance + 
                        getExchangedQuantity(subMarginInfo.rawInfo.rawMarginBalance, price, ZERO),
                    rawLiquidationMarginRequirement: 
                        marginInfo.rawInfo.rawLiquidationMarginRequirement +
                        getExchangedQuantity(
                            subMarginInfo.rawInfo.rawLiquidationMarginRequirement.toInt(), 
                            price, 
                            ZERO
                        ).toUint()
                })
            });
        }
    }

    struct MarginInfoVars {
        int256 realizedPnL;
        int256 unrealizedPnL;
        uint256 liquidationMarginRequirement;
        uint256 initialMarginRequirement;
        uint256 maintenanceMarginRequirement;
        uint256 dutchMarginRequirement;
        uint256 adlMarginRequirement;
        uint256 initialBufferMarginRequirement;
    }

    function getBlockExposures(
        Account.Data storage self,
        uint256 riskBlockId,
        uint256 riskMatrixDim,
        uint256[] memory markets
    ) private view returns (
        int256[] memory filledExposures,
        Account.UnfilledExposure[] memory unfilledExposures
    ) {

        filledExposures = new int256[](riskMatrixDim);
        uint256 unfilledExposuresCounter;

        for (uint256 i = 0; i < markets.length; i++) {

            Market.Data storage market = Market.exists(markets[i].to128());

            if (!(market.riskBlockId == riskBlockId)) {
                continue;
            }

            (
                int256[] memory marketFilledExposures,
                Account.UnfilledExposure[] memory marketUnfilledExposures
            ) = market.getAccountTakerAndMakerExposures(self.id, riskMatrixDim);

            // todo: revert if marketFilledExposures.length doesn't match the riskMatrixDim

            for (uint256 j = 0; j < marketFilledExposures.length; j++) {
                filledExposures[j] += marketFilledExposures[j];
            }

            for (uint256 k = 0; k < marketUnfilledExposures.length; k++) {

                unfilledExposures[unfilledExposuresCounter] = marketUnfilledExposures[k];
                unfilledExposuresCounter += 1;

            }

        }

        return (filledExposures, unfilledExposures);

    }

    function getAggregatePnLComponents(
        Account.Data storage self,
        uint256[] memory markets
    ) private view returns (int256 realizedPnL, int256 unrealizedPnL) {

        for (uint256 i = 0; i < markets.length; i++) {

            uint128 marketId = markets[i].to128();
            Market.Data storage market = Market.exists(marketId);

            Account.PnLComponents memory pnlComponents = market.getAccountPnLComponents(self.id);

            realizedPnL += pnlComponents.realizedPnL;
            unrealizedPnL += pnlComponents.unrealizedPnL;

        }

        return (realizedPnL, unrealizedPnL);

    }

    /**
     * @dev Returns the margin info for a given account
     * @dev The amounts are in collateral type. 
     */
    function getMarginInfoByCollateralType(
        Account.Data storage self, 
        address collateralType,
        CollateralPool.RiskMultipliers memory riskMultipliers
    )
        internal
        view
        returns (Account.MarginInfo memory marginInfo)
    {
        MarginInfoVars memory vars;

        uint256[] memory markets = self.activeMarketsPerQuoteToken[collateralType].values();

        CollateralPool.Data storage collateralPool = self.getCollateralPool();

        for (uint256 i = 0; i < collateralPool.riskBlockCount; i++) {

            uint256 riskMatrixDim = collateralPool.riskMatrixDims[i];

            (
                int256[] memory filledExposures,
                Account.UnfilledExposure[] memory unfilledExposures
            ) = getBlockExposures(self, i, riskMatrixDim, markets);

            vars.liquidationMarginRequirement += computeLiquidationMarginRequirement(
                collateralPool,
                i,
                filledExposures,
                unfilledExposures
            );

        }

        (vars.realizedPnL, vars.unrealizedPnL) = getAggregatePnLComponents(self, markets);

<<<<<<< HEAD
        vars.initialMarginRequirement = mulUDxUint(riskMultipliers.imMultiplier, vars.liquidationMarginRequirement);
        vars.maintenanceMarginRequirement  = mulUDxUint(riskMultipliers.mmrMultiplier, vars.liquidationMarginRequirement);
        vars.dutchMarginRequirement  = mulUDxUint(riskMultipliers.dutchMultiplier, vars.liquidationMarginRequirement);
        vars.adlMarginRequirement  = mulUDxUint(riskMultipliers.adlMultiplier, vars.liquidationMarginRequirement);
=======
        // Get the maintenance margin requirement
        vars.maintenanceMarginRequirement = mulUDxUint(riskMultipliers.mmrMultiplier, vars.liquidationMarginRequirement);

        // Get the dutch margin requirement
        vars.dutchMarginRequirement = mulUDxUint(riskMultipliers.dutchMultiplier, vars.liquidationMarginRequirement);

        // Get the adl margin requirement
        vars.adlMarginRequirement = mulUDxUint(riskMultipliers.adlMultiplier, vars.liquidationMarginRequirement);

        // Get the initial buffer margin requirement
        vars.initialBufferMarginRequirement = mulUDxUint(riskMultipliers.imBufferMultiplier, vars.liquidationMarginRequirement);

        // Get the collateral balance of the account in this specific collateral
>>>>>>> 5f93037d
        int256 netDeposits = self.getAccountNetCollateralDeposits(collateralType);
        int256 marginBalance = netDeposits + vars.realizedPnL + vars.unrealizedPnL;
        int256 realBalance = netDeposits + vars.realizedPnL;

        return Account.MarginInfo({
            collateralType: collateralType,
            collateralInfo: Account.CollateralInfo({
                netDeposits: netDeposits,
                marginBalance: marginBalance,
                realBalance: realBalance
            }),
            initialDelta: marginBalance - vars.initialMarginRequirement.toInt(),
            maintenanceDelta: marginBalance - vars.maintenanceMarginRequirement.toInt(),
            liquidationDelta: marginBalance - vars.liquidationMarginRequirement.toInt(),
            dutchDelta: marginBalance - vars.dutchMarginRequirement.toInt(),
            adlDelta: marginBalance - vars.adlMarginRequirement.toInt(),
            initialBufferDelta: marginBalance - vars.initialBufferMarginRequirement.toInt(),
            rawInfo: Account.RawInformation({
                rawMarginBalance: marginBalance,
                rawLiquidationMarginRequirement: vars.liquidationMarginRequirement
            })
        });
    }

    function getExchangedQuantity(int256 quantity, UD60x18 price, UD60x18 haircut) 
    private 
    pure 
    returns (int256) {
        int256 sign = getSign(quantity);
        UD60x18 haircutPrice = price.mul((sign > 0) ? UNIT.sub(haircut) : UNIT.add(haircut));
        return mulUDxInt(haircutPrice, quantity);
    }

    function getSign(int256 value) private pure returns (int256) {
        return (value >= 0) ? int256(1) : -1;
    }


    function computeLMRFilled(
        CollateralPool.Data storage collateralPool,
        uint256 riskBlockId,
        int256[] memory exposures
    ) private view returns (uint256) {

        SD59x18 lmrFilledSquared;

        for (uint256 i = 0; i < exposures.length; i++) {

            for (uint256 j = 0; i < exposures.length; j++) {

                SD59x18 riskParam = collateralPool.riskMatrix[riskBlockId][i][j];

                if (unwrap(riskParam) != 0) {
                    lmrFilledSquared.add(sd(exposures[i]).mul(sd(exposures[j])).mul(riskParam));
                }

            }

        }

        return lmrFilledSquared.sqrt().unwrap().toUint();
    }



    function hasUnfilledExposure(
        Account.UnfilledExposureComponents[] memory unfilledExposureComponents,
        bool isLong
    ) private view returns (bool hasUnfilled) {

        for (uint256 i = 0; i < unfilledExposureComponents.length; i++) {

            if (isLong && unfilledExposureComponents[i].unfilledExposureLong != 0) {
                return true;
            }

            if (!isLong && unfilledExposureComponents[i].unfilledExposureShort != 0) {
                return true;
            }

        }


        return hasUnfilled;
    }

    function getCFExposures(
        uint256[] memory riskMatrixRowIds,
        Account.UnfilledExposureComponents[] memory unfilledExposureComponents,
        int256[] memory filledExposures,
        bool isLong
    ) private view returns (int256[] memory) {

        for (uint256 i = 0; i < riskMatrixRowIds.length; i++) {

            if (isLong) {
                filledExposures[i] += unfilledExposureComponents[i].unfilledExposureLong.toInt();
            } else {
                filledExposures[i] += unfilledExposureComponents[i].unfilledExposureShort.toInt();
            }

        }

        return filledExposures;

    }

    function computeLMRUnfilled(
        CollateralPool.Data storage collateralPool,
        uint256 riskBlockId,
        int256[] memory filledExposures,
        Account.UnfilledExposure[] memory unfilledExposures,
        uint256 lmrFilled
    ) private view returns (uint256 lmrUnfilled) {

        for (uint256 i = 0; i < unfilledExposures.length; i++) {

            uint256 lmrLong;
            uint256 lmrShort;

            Account.UnfilledExposure memory unfilledExposure = unfilledExposures[i];

            if (hasUnfilledExposure(unfilledExposure.exposureComponentsArr, true)) {

                int256[] memory cfExposuresLong = getCFExposures(
                    unfilledExposure.riskMatrixRowIds,
                    unfilledExposure.exposureComponentsArr,
                    filledExposures,
                    true
                );

                uint256 lmrLongCf = computeLMRFilled(collateralPool, riskBlockId, cfExposuresLong);

                lmrLong = lmrLongCf > lmrFilled ? lmrLongCf - lmrFilled : 0;
                lmrLong += unfilledExposure.pvmrComponents.pvmrLong;

            }

            if (hasUnfilledExposure(unfilledExposure.exposureComponentsArr, false)) {

                int256[] memory cfExposuresShort = getCFExposures(
                    unfilledExposure.riskMatrixRowIds,
                    unfilledExposure.exposureComponentsArr,
                    filledExposures,
                    false
                );

                uint256 lmrShortCf = computeLMRFilled(collateralPool, riskBlockId, cfExposuresShort);

                lmrShort = lmrShortCf > lmrFilled ? lmrShortCf - lmrFilled : 0;
                lmrShort += unfilledExposure.pvmrComponents.pvmrShort;

            }

            lmrUnfilled += lmrLong > lmrShort ? lmrLong : lmrShort;

        }

        return lmrUnfilled;

    }

    /**
     * @dev Returns the liquidation margin requirement given the exposures array
     */
    function computeLiquidationMarginRequirement(
        CollateralPool.Data storage collateralPool,
        uint256 riskBlockId,
        int256[] memory filledExposures,
        Account.UnfilledExposure[] memory unfilledExposures
    )
    private
    view
    returns (uint256 liquidationMarginRequirement)
    {
        uint256 lmrFilled = computeLMRFilled(collateralPool, riskBlockId, filledExposures);
        uint256 lmrUnfilled = computeLMRUnfilled(collateralPool, riskBlockId, filledExposures, unfilledExposures, lmrFilled);
        liquidationMarginRequirement = lmrFilled + lmrUnfilled;
        return liquidationMarginRequirement;
    }


}<|MERGE_RESOLUTION|>--- conflicted
+++ resolved
@@ -283,12 +283,6 @@
 
         (vars.realizedPnL, vars.unrealizedPnL) = getAggregatePnLComponents(self, markets);
 
-<<<<<<< HEAD
-        vars.initialMarginRequirement = mulUDxUint(riskMultipliers.imMultiplier, vars.liquidationMarginRequirement);
-        vars.maintenanceMarginRequirement  = mulUDxUint(riskMultipliers.mmrMultiplier, vars.liquidationMarginRequirement);
-        vars.dutchMarginRequirement  = mulUDxUint(riskMultipliers.dutchMultiplier, vars.liquidationMarginRequirement);
-        vars.adlMarginRequirement  = mulUDxUint(riskMultipliers.adlMultiplier, vars.liquidationMarginRequirement);
-=======
         // Get the maintenance margin requirement
         vars.maintenanceMarginRequirement = mulUDxUint(riskMultipliers.mmrMultiplier, vars.liquidationMarginRequirement);
 
@@ -302,7 +296,6 @@
         vars.initialBufferMarginRequirement = mulUDxUint(riskMultipliers.imBufferMultiplier, vars.liquidationMarginRequirement);
 
         // Get the collateral balance of the account in this specific collateral
->>>>>>> 5f93037d
         int256 netDeposits = self.getAccountNetCollateralDeposits(collateralType);
         int256 marginBalance = netDeposits + vars.realizedPnL + vars.unrealizedPnL;
         int256 realBalance = netDeposits + vars.realizedPnL;
