/*
Licensed under the Voltz v2 License (the "License"); you 
may not use this file except in compliance with the License.
You may obtain a copy of the License at

https://github.com/Voltz-Protocol/v2-core/blob/main/core/LICENSE
*/
pragma solidity >=0.8.19;

import "../interfaces/IAccountTokenModule.sol";
import "../interfaces/IAccountModule.sol";
import "@voltz-protocol/util-modules/src/storage/AssociatedSystem.sol";
import "../storage/Account.sol";
import "../storage/AccountRBAC.sol";
<<<<<<< HEAD
import "../storage/AccessPassConfiguration.sol";
import "../interfaces/external/IAccessPassNFT.sol";
=======
import "@voltz-protocol/util-modules/src/storage/FeatureFlag.sol";
>>>>>>> 1bc3e9b0

/**
 * @title Account Manager.
 * @dev See IAccountModule.
 */
contract AccountModule is IAccountModule {
    using SetUtil for SetUtil.AddressSet;
    using SetUtil for SetUtil.Bytes32Set;
    using AccountRBAC for AccountRBAC.Data;
    using Account for Account.Data;

    bytes32 private constant _GLOBAL_FEATURE_FLAG = "global";
    bytes32 private constant _ACCOUNT_SYSTEM = "accountNFT";

    /**
     * @inheritdoc IAccountModule
     */
    function getAccountTokenAddress() public view override returns (address) {
        return AssociatedSystem.load(_ACCOUNT_SYSTEM).proxy;
    }

    /**
     * @inheritdoc IAccountModule
     */
    function getAccountPermissions(uint128 accountId)
        external
        view
        returns (AccountPermissions[] memory accountPerms)
    {
        AccountRBAC.Data storage accountRbac = Account.load(accountId).rbac;

        uint256 allPermissionsLength = accountRbac.permissionAddresses.length();
        accountPerms = new AccountPermissions[](allPermissionsLength);
        for (uint256 i = 1; i <= allPermissionsLength; i++) {
            address permissionAddress = accountRbac.permissionAddresses.valueAt(i);
            accountPerms[i - 1] = AccountPermissions({
                user: permissionAddress,
                permissions: accountRbac.permissions[permissionAddress].values()
            });
        }
    }

    /**
     * @inheritdoc IAccountModule
     */
<<<<<<< HEAD
    function createAccount(uint128 requestedAccountId, uint256 accessPassTokenId) external override {
        // todo:  while access pass programme is running account nfts should ideally not be transferrable

        address accessPassNFTAddress = AccessPassConfiguration.load().accessPassNFTAddress;
        address accessPassOwnerAddress = IAccessPassNFT(accessPassNFTAddress).ownerOf(accessPassTokenId);

        if (accessPassOwnerAddress != msg.sender) {
            revert OnlyAccessPassOwner(requestedAccountId, accessPassTokenId);
        }

=======
    function createAccount(uint128 requestedAccountId) external override {
        FeatureFlag.ensureAccessToFeature(_GLOBAL_FEATURE_FLAG);
>>>>>>> 1bc3e9b0
        IAccountTokenModule accountTokenModule = IAccountTokenModule(getAccountTokenAddress());
        accountTokenModule.safeMint(msg.sender, requestedAccountId, "");
        Account.create(requestedAccountId, msg.sender);
        emit AccountCreated(requestedAccountId, msg.sender, block.timestamp);
    }

    /**
     * @inheritdoc IAccountModule
     */
    function notifyAccountTransfer(address to, uint128 accountId) external override {
        // todo: check if need a global feature flag check in here and its implications on account nft transfers
        _onlyAccountToken();

        Account.Data storage account = Account.load(accountId);
        account.rbac.setOwner(to);
        emit AccountOwnerUpdate(accountId, to, block.timestamp);
    }

    /**
     * @inheritdoc IAccountModule
     */
    function hasPermission(uint128 accountId, bytes32 permission, address user) public view override returns (bool) {
        return Account.load(accountId).rbac.hasPermission(permission, user);
    }

    /**
     * @inheritdoc IAccountModule
     */
    function getAccountOwner(uint128 accountId) public view returns (address) {
        return Account.load(accountId).rbac.owner;
    }

    /**
     * @inheritdoc IAccountModule
     */
    function isAuthorized(uint128 accountId, bytes32 permission, address user) public view override returns (bool) {
        return Account.load(accountId).rbac.authorized(permission, user);
    }

    /**
     * @inheritdoc IAccountModule
     */
    function onlyAuthorized(uint128 accountId, bytes32 permission, address target) public view override {
        if (!isAuthorized(accountId, permission, target)) {
            revert PermissionNotGranted(accountId, AccountRBAC._ADMIN_PERMISSION, target);
        }
    }

    /**
     * @inheritdoc IAccountModule
     */
    function grantPermission(uint128 accountId, bytes32 permission, address user) external override {
        FeatureFlag.ensureAccessToFeature(_GLOBAL_FEATURE_FLAG);
        Account.Data storage account = Account.loadAccountAndValidateOwnership(accountId, msg.sender);

        account.rbac.grantPermission(permission, user);

        emit PermissionGranted(accountId, permission, user, msg.sender, block.timestamp);
    }

    /**
     * @inheritdoc IAccountModule
     */
    function revokePermission(uint128 accountId, bytes32 permission, address user) external override {
        FeatureFlag.ensureAccessToFeature(_GLOBAL_FEATURE_FLAG);
        Account.Data storage account = Account.loadAccountAndValidateOwnership(accountId, msg.sender);

        account.rbac.revokePermission(permission, user);

        emit PermissionRevoked(accountId, permission, user, msg.sender, block.timestamp);
    }

    /**
     * @inheritdoc IAccountModule
     */
    function renouncePermission(uint128 accountId, bytes32 permission) external override {
        FeatureFlag.ensureAccessToFeature(_GLOBAL_FEATURE_FLAG);
        if (!Account.load(accountId).rbac.hasPermission(permission, msg.sender)) {
            revert PermissionNotGranted(accountId, permission, msg.sender);
        }

        Account.load(accountId).rbac.revokePermission(permission, msg.sender);

        emit PermissionRevoked(accountId, permission, msg.sender, msg.sender, block.timestamp);
    }

    /**
     * @dev Reverts if the caller is not the account token managed by this module.
     */
    function _onlyAccountToken() internal view {
        if (msg.sender != address(getAccountTokenAddress())) {
            revert OnlyAccountTokenProxy(msg.sender);
        }
    }
}<|MERGE_RESOLUTION|>--- conflicted
+++ resolved
@@ -12,12 +12,9 @@
 import "@voltz-protocol/util-modules/src/storage/AssociatedSystem.sol";
 import "../storage/Account.sol";
 import "../storage/AccountRBAC.sol";
-<<<<<<< HEAD
 import "../storage/AccessPassConfiguration.sol";
 import "../interfaces/external/IAccessPassNFT.sol";
-=======
 import "@voltz-protocol/util-modules/src/storage/FeatureFlag.sol";
->>>>>>> 1bc3e9b0
 
 /**
  * @title Account Manager.
@@ -63,21 +60,15 @@
     /**
      * @inheritdoc IAccountModule
      */
-<<<<<<< HEAD
     function createAccount(uint128 requestedAccountId, uint256 accessPassTokenId) external override {
-        // todo:  while access pass programme is running account nfts should ideally not be transferrable
-
+        FeatureFlag.ensureAccessToFeature(_GLOBAL_FEATURE_FLAG);
         address accessPassNFTAddress = AccessPassConfiguration.load().accessPassNFTAddress;
         address accessPassOwnerAddress = IAccessPassNFT(accessPassNFTAddress).ownerOf(accessPassTokenId);
 
         if (accessPassOwnerAddress != msg.sender) {
-            revert OnlyAccessPassOwner(requestedAccountId, accessPassTokenId);
+        revert OnlyAccessPassOwner(requestedAccountId, accessPassTokenId);
         }
 
-=======
-    function createAccount(uint128 requestedAccountId) external override {
-        FeatureFlag.ensureAccessToFeature(_GLOBAL_FEATURE_FLAG);
->>>>>>> 1bc3e9b0
         IAccountTokenModule accountTokenModule = IAccountTokenModule(getAccountTokenAddress());
         accountTokenModule.safeMint(msg.sender, requestedAccountId, "");
         Account.create(requestedAccountId, msg.sender);
