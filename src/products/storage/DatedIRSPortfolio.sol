--- conflicted
+++ resolved
@@ -140,13 +140,8 @@
                 uint256 maturityTimestamp = self.activeMaturitiesPerMarket[marketId].valueAt(j);
                 int256 baseBalance = self.positions[marketId][maturityTimestamp].baseBalance;
 
-<<<<<<< HEAD
-                (int256 baseBalancePool,) = IPool(poolAddress).getAccountFilledBalances(marketId, maturityTimestamp, self.accountId);
-
-=======
                 (int256 baseBalancePool,) =
                     IPool(poolAddress).getAccountFilledBalances(marketId, maturityTimestamp, self.accountId);
->>>>>>> 248e5921
                 (int256 unfilledBaseLong, int256 unfilledBaseShort) =
                     IPool(poolAddress).getAccountUnfilledBases(marketId, maturityTimestamp, self.accountId);
 
@@ -217,14 +212,9 @@
         DatedIRSPosition.Data storage position = self.positions[marketId][maturityTimestamp];
 
         RateOracleManagerStorage.Data memory oracleManager = RateOracleManagerStorage.load();
-<<<<<<< HEAD
-        int256 liquidityIndexMaturity =
-            IRateOracleManager(oracleManager.oracleManagerAddress).getRateIndexAtMaturity(marketId, maturityTimestamp).toInt();
-=======
         int256 liquidityIndexMaturity = IRateOracleManager(oracleManager.oracleManagerAddress).getRateIndexMaturity(
             marketId, maturityTimestamp
         ).toInt();
->>>>>>> 248e5921
 
         settlementCashflow = position.baseBalance * liquidityIndexMaturity + position.quoteBalance;
         position.settle();
