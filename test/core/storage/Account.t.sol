--- conflicted
+++ resolved
@@ -118,84 +118,17 @@
         bool medium = keccak256(abi.encodePacked(profile)) == keccak256(abi.encodePacked("medium"));
         bool high = keccak256(abi.encodePacked(profile)) == keccak256(abi.encodePacked("high"));
 
-<<<<<<< HEAD
-        // Mock account exposures to product ID 1 and markets IDs 10, 11
-        Account.Exposure[] memory mockExposures = new Account.Exposure[](2);
-        mockExposures[0] = Account.Exposure({ marketId: 10, filled: 100e18, unfilledLong: 200e18, unfilledShort: -200e18 });
-
-        mockExposures[1] = Account.Exposure({ marketId: 11, filled: 200e18, unfilledLong: 300e18, unfilledShort: -400e18 });
-=======
         require(low || medium || high, "Unkwown collateral profile type");
 
         uint256 balanceD18 = 0;
         if (low) balanceD18 = LOW_COLLATERAL;
         if (medium) balanceD18 = MEDIUM_COLLATERAL;
         if (high) balanceD18 = HIGH_COLLATERAL;
->>>>>>> be8c1f7e
-
+        
         // Set up the balance of token 0
         accounts.changeAccountBalance(
             accountId, MockAccount.CollateralBalance({ token: Constants.TOKEN_0, balanceD18: balanceD18 })
         );
-<<<<<<< HEAD
-
-        // Mock account closure to product ID 1
-        vm.mockCall(mockProductAddress1, abi.encodeWithSelector(IProduct.closeAccount.selector), abi.encode());
-
-        // Mock account uPnL in product ID 1
-        vm.mockCall(mockProductAddress1, abi.encodeWithSelector(IProduct.getAccountUnrealizedPnL.selector), abi.encode(100e18));
-
-        // Add Product with product ID 2 and address mockProductAddress1
-        accounts.addProduct(accountId, 2);
-        productSlot = keccak256(abi.encode("xyz.voltz.Product", 2));
-        assembly {
-            productSlot := add(productSlot, 1)
-        }
-        vm.store(address(accounts), productSlot, bytes32(uint256(uint160(mockProductAddress2))));
-
-        // Mock account exposures to product ID 2 and markets IDs 20
-        mockExposures = new Account.Exposure[](1);
-        mockExposures[0] = Account.Exposure({ marketId: 20, filled: -50e18, unfilledLong: 150e18, unfilledShort: -150e18 });
-
-        vm.mockCall(
-            mockProductAddress2, abi.encodeWithSelector(IProduct.getAccountAnnualizedExposures.selector), abi.encode(mockExposures)
-        );
-
-        // Mock account closure to product ID 2
-        vm.mockCall(mockProductAddress2, abi.encodeWithSelector(IProduct.closeAccount.selector), abi.encode());
-
-        // Mock account uPnL in product ID 2
-        vm.mockCall(mockProductAddress2, abi.encodeWithSelector(IProduct.getAccountUnrealizedPnL.selector), abi.encode(-200e18));
-    }
-
-    function setupRiskConfigurations() public {
-        // Mock risk parameter for product ID 1 and market ID 10
-        bytes32 slot = keccak256(abi.encode("xyz.voltz.MarketRiskConfiguration", 1, 10));
-        assembly {
-            slot := add(slot, 1)
-        }
-        vm.store(address(accounts), slot, bytes32(abi.encode(1e18)));
-
-        // Mock risk parameter for product ID 1 and market ID 11
-        slot = keccak256(abi.encode("xyz.voltz.MarketRiskConfiguration", 1, 11));
-        assembly {
-            slot := add(slot, 1)
-        }
-        vm.store(address(accounts), slot, bytes32(abi.encode(1e18)));
-
-        // Mock risk parameter for product ID 2 and market ID 20
-        slot = keccak256(abi.encode("xyz.voltz.MarketRiskConfiguration", 2, 20));
-        assembly {
-            slot := add(slot, 1)
-        }
-        vm.store(address(accounts), slot, bytes32(abi.encode(1e18)));
-    }
-
-    function setupProtocolRiskConfigurations() public {
-        bytes32 slot = keccak256(abi.encode("xyz.voltz.ProtocolRiskConfiguration"));
-        vm.store(address(accounts), slot, bytes32(abi.encode(2e18)));
-=======
->>>>>>> be8c1f7e
     }
 
     function test_Exists() public {
