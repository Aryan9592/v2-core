/*
Licensed under the Voltz v2 License (the "License"); you
may not use this file except in compliance with the License.
You may obtain a copy of the License at

https://github.com/Voltz-Protocol/v2-core/blob/main/core/LICENSE
*/
pragma solidity >=0.8.19;

import {Portfolio} from "../../storage/Portfolio.sol";
import {Market} from "../../storage/Market.sol";
import {IPool} from "../../interfaces/IPool.sol";
import {FilledBalances} from "../DataTypes.sol";
import {ExposureHelpers} from "../ExposureHelpers.sol";
import {mulUDxInt} from "@voltz-protocol/util-contracts/src/helpers/PrbMathHelper.sol";
import { UD60x18 } from "@prb/math/UD60x18.sol";
import {mulDiv} from "@prb/math/UD60x18.sol";
import {Timer} from "@voltz-protocol/util-contracts/src/helpers/Timer.sol";

/*
TODOs
    - consider removing spread and slippage from upnl calc -> can really mess up some of the calcs below
    -- margin requirements are support to take care of that
    - make sure long and short blended adl portfolio account ids cannot be created in the core
    - turn blended adl account ids into constants
    - return if base delta is zero
    - calculate quote delta with market price if no shortfall and with bankruptcy price if shortfall
    - kick off the adl timer
    - make sure bankruptcy calc is reverted if cover is sufficient (shouldn't happen in practice)
*/

/**
 * @title Library for adl order execution
*/
library ExecuteADLOrder {
    using Timer for Timer.Data;
    using Portfolio for Portfolio.Data;
    using Market for Market.Data;

<<<<<<< HEAD
=======
    /**
     * @notice Thrown when an ADL order comes in during propagation of a
     * previous blended ADL order
     * @param marketId The id of the market in which the account was tried to be adl'ed
     * @param accountId The id of the account that was tried to be adl'ed
     * @param baseDelta The base delta that was tried to be adl'ed
     */
    error CannotBlendADLDuringPropagation(uint128 marketId, uint128 accountId, int256 baseDelta);

    function computeQuoteDelta(
        int256 baseDelta,
        UD60x18 markPrice,
        uint128 marketId
    ) private view returns (int256) {

        int256 exposure = ExposureHelpers.baseToExposure(
            baseDelta,
            marketId
        );

        return mulUDxInt(markPrice, exposure);

    }

>>>>>>> 5f93037d
    function computeBankruptcyPrice(
        int256 baseDelta,
        uint256 positionUnrealizedLoss,
        uint256 totalUnrealizedLoss,
        int256 realBalanceAndIF
    ) private view returns (UD60x18 bankruptcyPrice) {

        // todo: finish implementation once pnl calc is fixed

        //  uint256 cover = mulDiv(positionUnrealizedLoss, realBalanceAndIF, totalUnrealizedLoss);
        // todo: compute unrealized loss here (make sure the calc in exposure helpers is correct)

        return bankruptcyPrice;
    }

    struct ExecuteADLOrderVars {
        address poolAddress;
        int256 baseDelta;
        int256 quoteDelta;
        UD60x18 markPrice;
        bool isLong;
    }

    function executeADLOrder(
        Portfolio.Data storage accountPortfolio,
        uint32 maturityTimestamp,
        uint256 totalUnrealizedLossQuote,
        int256 realBalanceAndIF
    ) internal {
        ExecuteADLOrderVars memory vars;

        Market.Data storage market = Market.exists(accountPortfolio.marketId);
        vars.poolAddress = market.marketConfig.poolAddress;

        FilledBalances memory filledBalances = accountPortfolio.getAccountFilledBalances(
            maturityTimestamp,
            vars.poolAddress
        );
        vars.baseDelta = filledBalances.base;

        if (totalUnrealizedLossQuote > 0) {
            // todo: (AB) link this to uPnL functions
            uint256 positionUnrealizedLoss = 0;
            
            vars.markPrice = computeBankruptcyPrice(
                vars.baseDelta,
                positionUnrealizedLoss,
                totalUnrealizedLossQuote,
                realBalanceAndIF
            );
        } else {
<<<<<<< HEAD

            markPrice = ExposureHelpers.computeTwap(
                market.id,
=======
            vars.markPrice = IPool(vars.poolAddress).getAdjustedDatedIRSTwap(
                accountPortfolio.marketId,
>>>>>>> 5f93037d
                maturityTimestamp,
                poolAddress,
                0
            );

        }

<<<<<<< HEAD
        int256 quoteDelta = ExposureHelpers.computeQuoteDelta(baseDelta, markPrice, accountPortfolio.marketId);
=======
        vars.quoteDelta = computeQuoteDelta(vars.baseDelta, vars.markPrice, accountPortfolio.marketId);

        vars.isLong = vars.baseDelta > 0;
>>>>>>> 5f93037d

        Portfolio.Data storage adlPortfolio = vars.isLong ? Portfolio.loadOrCreate(type(uint128).max - 1, market.id)
            : Portfolio.loadOrCreate(type(uint128).max - 2, market.id);
        
        Timer.Data storage adlPortfolioTimer = Timer.loadOrCreate(adlOrderTimerId(vars.isLong));
        /// todo: need to think how propagation can achieve exactly 0 in base & quote balances,
        /// given numerical errors
        if (adlPortfolio.positions[maturityTimestamp].base == 0) {
            adlPortfolioTimer.start(
                market.adlBlendingDurationInSeconds
            );
        } else {
            if (!adlPortfolioTimer.isActive()) {
                revert CannotBlendADLDuringPropagation(accountPortfolio.marketId, accountPortfolio.accountId, vars.baseDelta);
            }
        }

        accountPortfolio.updatePosition(maturityTimestamp, -vars.baseDelta, -vars.quoteDelta);
        adlPortfolio.updatePosition(maturityTimestamp, vars.baseDelta, vars.quoteDelta);

    }

    function adlOrderTimerId(bool isLong) internal pure returns (bytes32) {
        return (isLong) ? bytes32("LongBlendedAdlOrderTimer") : bytes32("ShortBlendedAdlOrderTimer");
    }
}<|MERGE_RESOLUTION|>--- conflicted
+++ resolved
@@ -37,8 +37,6 @@
     using Portfolio for Portfolio.Data;
     using Market for Market.Data;
 
-<<<<<<< HEAD
-=======
     /**
      * @notice Thrown when an ADL order comes in during propagation of a
      * previous blended ADL order
@@ -48,22 +46,7 @@
      */
     error CannotBlendADLDuringPropagation(uint128 marketId, uint128 accountId, int256 baseDelta);
 
-    function computeQuoteDelta(
-        int256 baseDelta,
-        UD60x18 markPrice,
-        uint128 marketId
-    ) private view returns (int256) {
 
-        int256 exposure = ExposureHelpers.baseToExposure(
-            baseDelta,
-            marketId
-        );
-
-        return mulUDxInt(markPrice, exposure);
-
-    }
-
->>>>>>> 5f93037d
     function computeBankruptcyPrice(
         int256 baseDelta,
         uint256 positionUnrealizedLoss,
@@ -115,28 +98,19 @@
                 realBalanceAndIF
             );
         } else {
-<<<<<<< HEAD
 
-            markPrice = ExposureHelpers.computeTwap(
+            vars.markPrice = ExposureHelpers.computeTwap(
                 market.id,
-=======
-            vars.markPrice = IPool(vars.poolAddress).getAdjustedDatedIRSTwap(
-                accountPortfolio.marketId,
->>>>>>> 5f93037d
                 maturityTimestamp,
-                poolAddress,
+                vars.poolAddress,
                 0
             );
 
         }
 
-<<<<<<< HEAD
-        int256 quoteDelta = ExposureHelpers.computeQuoteDelta(baseDelta, markPrice, accountPortfolio.marketId);
-=======
-        vars.quoteDelta = computeQuoteDelta(vars.baseDelta, vars.markPrice, accountPortfolio.marketId);
+        vars.quoteDelta = ExposureHelpers.computeQuoteDelta(vars.baseDelta, vars.markPrice, accountPortfolio.marketId);
 
         vars.isLong = vars.baseDelta > 0;
->>>>>>> 5f93037d
 
         Portfolio.Data storage adlPortfolio = vars.isLong ? Portfolio.loadOrCreate(type(uint128).max - 1, market.id)
             : Portfolio.loadOrCreate(type(uint128).max - 2, market.id);
