--- conflicted
+++ resolved
@@ -20,6 +20,8 @@
 import { SetUtil } from "@voltz-protocol/util-contracts/src/helpers/SetUtil.sol";
 import { Time } from "@voltz-protocol/util-contracts/src/helpers/Time.sol";
 import { SafeCastU256 } from "@voltz-protocol/util-contracts/src/helpers/SafeCast.sol";
+import { UD60x18 } from "@prb/math/UD60x18.sol";
+
 
 /**
  * @title Object for tracking a portfolio of dated interest rate swap positions
@@ -160,46 +162,6 @@
         }
     }
 
-<<<<<<< HEAD
-    function getPoolExposureState(
-        Data storage self,
-        uint32 maturityTimestamp,
-        address poolAddress
-    ) internal view returns (ExposureHelpers.PoolExposureState memory state) {
-        (state.baseBalancePool, state.quoteBalancePool, state.accruedInterestPool) =
-            IPool(poolAddress).getAccountFilledBalances(
-                self.marketId,
-                maturityTimestamp,
-                self.accountId
-            );
-
-        (state.unfilledBaseLong, state.unfilledBaseShort, state.unfilledQuoteLong, state.unfilledQuoteShort,
-        state.avgLongPrice, state.avgShortPrice) =
-            IPool(poolAddress).getAccountUnfilledBaseAndQuote(
-                self.marketId, 
-                maturityTimestamp, 
-                self.accountId
-            );
-
-        MTMAccruedInterest.AccruedInterestTrackers memory latestAccruedInterestTrackers = 
-            MTMAccruedInterest.getMTMAccruedInterestTrackers(
-                self.positions[maturityTimestamp].accruedInterestTrackers,
-                MarketRateOracle.getNewMTMTimestampAndRateIndex(
-                    self.marketId, 
-                    maturityTimestamp
-                ),
-                self.positions[maturityTimestamp].baseBalance,
-                self.positions[maturityTimestamp].quoteBalance
-            );
-
-        state.marketId = self.marketId;
-        state.maturityTimestamp = maturityTimestamp;
-        state.exposureFactor = ExposureHelpers.exposureFactor(self.marketId);
-
-        return state;
-    }
-
-
     function getAccountPnLComponents(Data storage self) internal view
         returns (Account.PnLComponents memory pnlComponents)
     {
@@ -210,14 +172,16 @@
 
         for (uint256 i = 1; i <= activeMaturitiesCount; i++) {
 
-            ExposureHelpers.PoolExposureState memory poolState = getPoolExposureState(
+            FilledBalances memory filledBalances = getAccountFilledBalances(
                 self,
                 self.activeMaturities.valueAt(i).to32(),
                 poolAddress
             );
 
             Account.PnLComponents memory maturityPnLComponents = ExposureHelpers.getPnLComponents(
-                poolState,
+                market.id,
+                self.activeMaturities.valueAt(i).to32(),
+                filledBalances,
                 poolAddress
             );
 
@@ -227,7 +191,8 @@
         }
 
         return pnlComponents;
-=======
+    }
+
     function getAccountFilledBalances(
         Data storage self,
         uint32 maturityTimestamp,
@@ -256,41 +221,11 @@
         });
     }
 
-    function getAccountExposuresPerMaturity(
-        Data storage self,
-        address poolAddress,
-        uint32 maturityTimestamp
-    ) internal view returns (Account.MakerMarketExposure memory exposure) {
-        FilledBalances memory filledBalances = getAccountFilledBalances(
-            self,
-            maturityTimestamp,
-            poolAddress
-        );
-
-        UnfilledBalances memory unfilledBalances = IPool(poolAddress).getAccountUnfilledBaseAndQuote(
-            self.marketId, 
-            maturityTimestamp, 
-            self.accountId
-        );
-
-        exposure.lower = ExposureHelpers.getUnfilledExposureInPool(
-            self.marketId, 
-            maturityTimestamp, 
-            filledBalances,
-            unfilledBalances,
-            false,
-            poolAddress
-        );
-
-        exposure.upper = ExposureHelpers.getUnfilledExposureInPool(
-            self.marketId, 
-            maturityTimestamp, 
-            filledBalances,
-            unfilledBalances,
-            true,
-            poolAddress
-        );
->>>>>>> 5f93037d
+    struct GetAccountTakerAndMakerExposuresVars {
+        address poolAddress;
+        int256 shortRateExposure;
+        uint256 unfilledExposuresCounter;
+        UD60x18 exposureFactor;
     }
 
     function getAccountTakerAndMakerExposures(
@@ -306,65 +241,70 @@
     {
 
         Market.Data storage market = Market.exists(self.marketId);
-        address poolAddress = market.marketConfig.poolAddress;
-<<<<<<< HEAD
-        uint256 activeMaturitiesCount = self.activeMaturities.length();
+        GetAccountTakerAndMakerExposuresVars memory vars;
+        vars.poolAddress = market.marketConfig.poolAddress;
         filledExposures = new int256[](riskMatrixDim);
-        int256 shortRateExposure;
-        uint256 unfilledExposuresCounter;
-        for (uint256 i = 1; i <= activeMaturitiesCount; i++) {
-
-            ExposureHelpers.PoolExposureState memory poolState = getPoolExposureState(
+        vars.exposureFactor = ExposureHelpers.exposureFactor(market.id);
+
+        for (uint256 i = 1; i <= self.activeMaturities.length(); i++) {
+
+            uint32 maturityTimestamp = self.activeMaturities.valueAt(i).to32();
+
+            FilledBalances memory filledBalances = getAccountFilledBalances(
                 self,
-                self.activeMaturities.valueAt(i).to32(),
-                poolAddress
+                maturityTimestamp,
+                vars.poolAddress
+            );
+
+            UnfilledBalances memory unfilledBalances = IPool(vars.poolAddress).getAccountUnfilledBaseAndQuote(
+                market.id,
+                maturityTimestamp,
+                self.accountId
             );
 
             // handle filled exposures
 
-            uint256 riskMatrixRowId = market.riskMatrixRowIds[poolState.maturityTimestamp];
+            uint256 riskMatrixRowId = market.riskMatrixRowIds[maturityTimestamp];
 
             (
                 int256 shortRateFilledExposureMaturity,
                 int256 swapRateFilledExposureMaturity
             ) = ExposureHelpers.getFilledExposures(
-                poolState,
-                market.tenors[poolState.maturityTimestamp]
-=======
-        uint256[] memory activeMaturities = self.activeMaturities.values();
-
-        for (uint256 i = 0; i < activeMaturities.length; i++) {
-            exposures[i] = self.getAccountExposuresPerMaturity(
-                poolAddress,
-                self.activeMaturities.valueAt(i).to32()
->>>>>>> 5f93037d
-            );
-
-
-            shortRateExposure += shortRateFilledExposureMaturity;
+                filledBalances.base,
+                vars.exposureFactor,
+                maturityTimestamp,
+                market.tenors[maturityTimestamp]
+            );
+
+            vars.shortRateExposure += shortRateFilledExposureMaturity;
             filledExposures[riskMatrixRowId] += swapRateFilledExposureMaturity;
 
             // handle unfilled exposures
 
-            if ((poolState.unfilledBaseLong != 0) || (poolState.unfilledBaseShort != 0)) {
-                unfilledExposures[unfilledExposuresCounter].exposureComponentsArr = ExposureHelpers.getUnfilledExposureComponents(
-                    poolState,
-                    market.tenors[poolState.maturityTimestamp]
+            if ((unfilledBalances.baseLong != 0) || (unfilledBalances.baseShort != 0)) {
+                unfilledExposures[vars.unfilledExposuresCounter].exposureComponentsArr = ExposureHelpers.getUnfilledExposureComponents(
+                    unfilledBalances.baseLong,
+                    unfilledBalances.baseShort,
+                    vars.exposureFactor,
+                    maturityTimestamp,
+                    market.tenors[maturityTimestamp]
                 );
-                unfilledExposures[unfilledExposuresCounter].riskMatrixRowIds[0] = market.riskMatrixRowIds[0];
-                unfilledExposures[unfilledExposuresCounter].riskMatrixRowIds[1] = riskMatrixRowId;
-
-                unfilledExposures[unfilledExposuresCounter].pvmrComponents = ExposureHelpers.getPVMRComponents(
-                    poolState,
-                    poolAddress,
+                unfilledExposures[vars.unfilledExposuresCounter].riskMatrixRowIds[0] = market.riskMatrixRowIds[0];
+                unfilledExposures[vars.unfilledExposuresCounter].riskMatrixRowIds[1] = riskMatrixRowId;
+
+                unfilledExposures[vars.unfilledExposuresCounter].pvmrComponents = ExposureHelpers.getPVMRComponents(
+                    unfilledBalances,
+                    market.id,
+                    maturityTimestamp,
+                    vars.poolAddress,
                     riskMatrixRowId
                 );
-                unfilledExposuresCounter += 1;
+                vars.unfilledExposuresCounter += 1;
             }
 
         }
 
-        filledExposures[market.riskMatrixRowIds[0]] = shortRateExposure;
+        filledExposures[market.riskMatrixRowIds[0]] = vars.shortRateExposure;
 
         return (filledExposures, unfilledExposures);
     }
@@ -545,15 +485,23 @@
         for (uint256 i = 0; i < activeMaturities.length; i++) {
             uint32 maturityTimestamp = activeMaturities[i].to32();
 
-            Account.MakerMarketExposure memory exposure = self.getAccountExposuresPerMaturity(
-                poolAddress,
-                maturityTimestamp
+            FilledBalances memory filledBalances = getAccountFilledBalances(
+                self,
+                maturityTimestamp,
+                poolAddress
+            );
+
+            Account.PnLComponents memory pnlComponents = ExposureHelpers.getPnLComponents(
+                market.id,
+                maturityTimestamp,
+                filledBalances,
+                poolAddress
             );
 
             // lower and upper exposures are the same, since no unfilled orders should be present at this poin
             bool executeADL = 
-                (adlNegativeUpnl && exposure.lower.pnlComponents.unrealizedPnL < 0) ||
-                (adlPositiveUpnl && exposure.lower.pnlComponents.unrealizedPnL > 0);
+                (adlNegativeUpnl && pnlComponents.unrealizedPnL < 0) ||
+                (adlPositiveUpnl && pnlComponents.unrealizedPnL > 0);
             if (executeADL) {
                 ExecuteADLOrder.executeADLOrder(
                     self,
