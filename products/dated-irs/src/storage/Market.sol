--- conflicted
+++ resolved
@@ -126,12 +126,6 @@
          * @dev Address of the pool address the market is linked to
          */
         address poolAddress;
-<<<<<<< HEAD
-
-=======
-        // todo: will there be a single twap value used for marking to market and for computing dynamic price bands?
-        // or shall there be multiple values?
->>>>>>> cd3751f5
         /**
          * @dev Number of seconds in the past from which to calculate the time-weighted average fixed rate (average =
          * geometric mean)
